[package]
name = "bigdecimal"
<<<<<<< HEAD
version = "0.2.0"
=======
version = "0.3.1+dev"
>>>>>>> 805d825d
authors = ["Andrew Kubera"]
description = "Arbitrary precision decimal numbers"
documentation = "https://docs.rs/bigdecimal"
homepage = "https://github.com/akubera/bigdecimal-rs"
repository = "https://github.com/akubera/bigdecimal-rs"
keywords = ["mathematics", "numerics", "decimal", "arbitrary-precision", "floating-point"]
license = "MIT/Apache-2.0"

[dependencies]
<<<<<<< HEAD
num-bigint = "0.3"
num-integer = "0.1.43"
=======
num-bigint = "0.4"
num-integer = "0.1"
>>>>>>> 805d825d
num-traits = "0.2"
serde = { version = "1.0", optional = true }
bitflags = "1"
pyo3 = { version = "0.16", optional = true }

[dev-dependencies]
paste = "1.0"

[dev-dependencies.serde_json]
version = "1.0"

<<<<<<< HEAD
=======
[build-dependencies]
autocfg = "1"

>>>>>>> 805d825d
[features]
string-only = []<|MERGE_RESOLUTION|>--- conflicted
+++ resolved
@@ -1,10 +1,6 @@
 [package]
 name = "bigdecimal"
-<<<<<<< HEAD
-version = "0.2.0"
-=======
 version = "0.3.1+dev"
->>>>>>> 805d825d
 authors = ["Andrew Kubera"]
 description = "Arbitrary precision decimal numbers"
 documentation = "https://docs.rs/bigdecimal"
@@ -14,13 +10,8 @@
 license = "MIT/Apache-2.0"
 
 [dependencies]
-<<<<<<< HEAD
-num-bigint = "0.3"
-num-integer = "0.1.43"
-=======
 num-bigint = "0.4"
 num-integer = "0.1"
->>>>>>> 805d825d
 num-traits = "0.2"
 serde = { version = "1.0", optional = true }
 bitflags = "1"
@@ -32,11 +23,8 @@
 [dev-dependencies.serde_json]
 version = "1.0"
 
-<<<<<<< HEAD
-=======
 [build-dependencies]
 autocfg = "1"
 
->>>>>>> 805d825d
 [features]
 string-only = []